// Copyright 2019-2024, University of Colorado Boulder

/**
 * The main view for the Applications screen of the Buoyancy simulation.
 *
 * @author Jonathan Olson (PhET Interactive Simulations)
 */

import DerivedProperty from '../../../../../axon/js/DerivedProperty.js';
import UnitConversionProperty from '../../../../../axon/js/UnitConversionProperty.js';
import Range from '../../../../../dot/js/Range.js';
import Utils from '../../../../../dot/js/Utils.js';
import Vector3 from '../../../../../dot/js/Vector3.js';
import { combineOptions } from '../../../../../phet-core/js/optionize.js';
import resetArrow_png from '../../../../../scenery-phet/images/resetArrow_png.js';
import NumberControl, { NumberControlOptions } from '../../../../../scenery-phet/js/NumberControl.js';
import NumberDisplay from '../../../../../scenery-phet/js/NumberDisplay.js';
import PhetFont from '../../../../../scenery-phet/js/PhetFont.js';
import { AlignBox, Color, GatedVisibleProperty, HBox, HSeparator, Image, ManualConstraint, Node, Text, VBox } from '../../../../../scenery/js/imports.js';
import RectangularPushButton from '../../../../../sun/js/buttons/RectangularPushButton.js';
import RectangularRadioButtonGroup from '../../../../../sun/js/buttons/RectangularRadioButtonGroup.js';
import Panel from '../../../../../sun/js/Panel.js';
import DensityBuoyancyCommonConstants, { toLiters } from '../../../common/DensityBuoyancyCommonConstants.js';
import Cube from '../../../common/model/Cube.js';
import Material from '../../../common/model/Material.js';
import DensityBuoyancyCommonColors from '../../../common/view/DensityBuoyancyCommonColors.js';
import DensityBuoyancyScreenView, { DensityBuoyancyScreenViewOptions, PointedAtMassView } from '../../../common/view/DensityBuoyancyScreenView.js';
import BuoyancyDisplayOptionsPanel from '../BuoyancyDisplayOptionsPanel.js';
import MaterialMassVolumeControlNode from '../../../common/view/MaterialMassVolumeControlNode.js';
import densityBuoyancyCommon from '../../../densityBuoyancyCommon.js';
import DensityBuoyancyCommonStrings from '../../../DensityBuoyancyCommonStrings.js';
import BuoyancyApplicationsModel from '../../model/applications/BuoyancyApplicationsModel.js';
import DensityAccordionBox from '../DensityAccordionBox.js';
import arrayRemove from '../../../../../phet-core/js/arrayRemove.js';
import BottleView from './BottleView.js';
import BoatView from './BoatView.js';
import bottle_icon_png from '../../../../images/bottle_icon_png.js';
import boat_icon_png from '../../../../images/boat_icon_png.js';
import SubmergedAccordionBox from '../SubmergedAccordionBox.js';
import PrecisionSliderThumb from '../../../common/view/PrecisionSliderThumb.js';
import Bottle from '../../model/applications/Bottle.js';
import MassView from '../../../common/view/MassView.js';
import Vector2 from '../../../../../dot/js/Vector2.js';
import FluidDensityPanel from '../FluidDensityPanel.js';
import BuoyancyScreenView from '../BuoyancyScreenView.js';
import StrictOmit from '../../../../../phet-core/js/types/StrictOmit.js';
import FluidIconMesh from '../../../common/view/FluidIconMesh.js';
import BoatDesign from '../../model/applications/BoatDesign.js';
import BooleanProperty from '../../../../../axon/js/BooleanProperty.js';
import Mass from '../../../common/model/Mass.js';
import Boat from '../../model/applications/Boat.js';
import DebugView from '../../../common/view/DebugView.js';
import ApplicationsDebugView from './ApplicationsDebugView.js';

// constants
const MARGIN = DensityBuoyancyCommonConstants.MARGIN_SMALL;
const ICON_SCALE = 0.08;

type BuoyancyExploreScreenViewOptions = StrictOmit<DensityBuoyancyScreenViewOptions, 'canShowForces' | 'supportsDepthLines' | 'forcesInitiallyDisplayed' | 'massValuesInitiallyDisplayed' | 'initialForceScale'>;

export default class BuoyancyApplicationsScreenView extends BuoyancyScreenView<BuoyancyApplicationsModel> {

  private readonly positionResetSceneButton: () => void;

  public constructor( model: BuoyancyApplicationsModel, options: BuoyancyExploreScreenViewOptions ) {

    const tandem = options.tandem;

    super( model, combineOptions<DensityBuoyancyScreenViewOptions>( {
      supportsDepthLines: false,
      forcesInitiallyDisplayed: false,
      massValuesInitiallyDisplayed: true,
      cameraLookAt: DensityBuoyancyCommonConstants.BUOYANCY_CAMERA_LOOK_AT
    }, options ) );

    // For clipping planes in BottleView
    if ( this.sceneNode.stage.threeRenderer ) {
      this.sceneNode.stage.threeRenderer.localClippingEnabled = true;
    }

    const resetBoatButtonTandem = tandem.createTandem( 'resetBoatButton' );
    const resetBoatButton = new RectangularPushButton( {
      content: new Node( {
        children: [
          new Image( resetArrow_png, { scale: 0.3 } )
        ]
      } ),
      xMargin: 5,
      yMargin: 3,
      baseColor: new Color( 220, 220, 220 ),
      listener: () => {
        model.resetBoatScene();
      },
      visibleProperty: new GatedVisibleProperty(
        new DerivedProperty( [ model.applicationModeProperty ], scene => scene === 'BOAT' ),
        resetBoatButtonTandem ),
      tandem: resetBoatButtonTandem
    } );
    this.addChild( resetBoatButton );

    this.positionResetSceneButton = () => {
      resetBoatButton.rightTop = this.modelToViewPoint( new Vector3(
        this.model.poolBounds.maxX,
        this.model.poolBounds.minY,
        this.model.poolBounds.maxZ
      ) ).plusXY( 0, 5 );
    };
    this.transformEmitter.addListener( this.positionResetSceneButton );
    this.positionResetSceneButton();

    const bottleControlsTandem = tandem.createTandem( 'bottleControls' );
    const materialInsideControlsTandem = bottleControlsTandem.createTandem( 'materialInsideControls' );
    const materialInsideControls = new MaterialMassVolumeControlNode( model.bottle.materialInsideProperty, model.bottle.materialInsideMassProperty, model.bottle.materialInsideVolumeProperty, [
      Material.GASOLINE,
      Material.OIL,
      Material.WATER,
      Material.SAND,
      Material.CONCRETE,
      Material.COPPER,
      model.bottle.materialInsideProperty.customMaterial,
      Material.MATERIAL_R,
      Material.MATERIAL_S
    ], volume => model.bottle.materialInsideVolumeProperty.set( volume ), this.popupLayer, true, {
      minMass: 0,
      minCustomMass: 0,
      maxCustomMass: 100,
      maxMass: 100,
      minVolumeLiters: model.bottle.materialInsideVolumeRange.min,
      maxVolumeLiters: model.bottle.materialInsideVolumeRange.max,
      minCustomVolumeLiters: 0.5,
      showMassAsReadout: true,
      supportHiddenMaterial: true,
      customKeepsConstantDensity: true,
      tandem: materialInsideControlsTandem,

      // When controlling the material inside, the custom density is an independent variable and should not automatically
      // sync with the previously selected material's density.
      syncCustomMaterialDensity: false
    } );

    // This DerivedProperty doesn't need disposal, since everything here lives for the lifetime of the simulation
    const airLitersProperty = new DerivedProperty( [ model.bottle.materialInsideVolumeProperty ], volume => toLiters( 0.01 - volume ) );

    const customDensityControlVisibleProperty = new DerivedProperty( [ model.bottle.materialInsideProperty ],
      material => material.custom );

    const customBottleDensityControlTandem = materialInsideControlsTandem.createTandem( 'customBottleDensityNumberControl' );

    const correctUnitsCustomMaterialDensityProperty = new UnitConversionProperty( model.bottle.materialInsideProperty.customMaterial.densityProperty, {
      factor: 1 / DensityBuoyancyCommonConstants.LITERS_IN_CUBIC_METER
    } );

    const bottleCustomInsideMaterialDensityControl = new NumberControl(
      DensityBuoyancyCommonStrings.densityStringProperty,
      correctUnitsCustomMaterialDensityProperty,
      correctUnitsCustomMaterialDensityProperty.range,
      combineOptions<NumberControlOptions>( {
        visibleProperty: new GatedVisibleProperty( customDensityControlVisibleProperty, customBottleDensityControlTandem ),
        sliderOptions: {
          accessibleName: DensityBuoyancyCommonStrings.densityStringProperty,
          thumbNode: new PrecisionSliderThumb( {
            tandem: customBottleDensityControlTandem.createTandem( 'slider' ).createTandem( 'thumbNode' )
          } )
        },
        numberDisplayOptions: {
          valuePattern: DensityBuoyancyCommonConstants.KILOGRAMS_PER_VOLUME_PATTERN_STRING_PROPERTY
        },
        tandem: customBottleDensityControlTandem
      }, MaterialMassVolumeControlNode.getNumberControlOptions() ) );

    const airVolumeMaxWidth = ( materialInsideControls.width - DensityBuoyancyCommonConstants.SPACING_SMALL ) / 2;
    const airVolumeDisplayTandem = bottleControlsTandem.createTandem( 'airVolumeDisplay' );

    const bottleBox = new VBox( {
      spacing: DensityBuoyancyCommonConstants.SPACING_SMALL,
      align: 'left',
      stretch: true,
      tandem: bottleControlsTandem,
      children: [
        new Text( DensityBuoyancyCommonStrings.materialInsideStringProperty, {
          font: DensityBuoyancyCommonConstants.TITLE_FONT,
          maxWidth: 160,
          visibleProperty: materialInsideControls.visibleProperty
        } ),
        materialInsideControls,
        bottleCustomInsideMaterialDensityControl,
        new HSeparator(),
        new HBox( {
          tandem: airVolumeDisplayTandem,
          visibleProperty: new BooleanProperty( true, {
            tandem: airVolumeDisplayTandem.createTandem( 'visibleProperty' ),
            phetioFeatured: true
          } ),
          spacing: DensityBuoyancyCommonConstants.SPACING_SMALL,
          children: [
            new Text( DensityBuoyancyCommonStrings.airVolumeStringProperty, {
              font: DensityBuoyancyCommonConstants.READOUT_FONT,
              maxWidth: airVolumeMaxWidth * 0.95 // to account for numberDisplay padding
            } ),
            new NumberDisplay( airLitersProperty, new Range( 0, 10 ), {
              valuePattern: DensityBuoyancyCommonConstants.VOLUME_PATTERN_STRING_PROPERTY,
              useRichText: true,
              decimalPlaces: 2,
              textOptions: {
                font: new PhetFont( 12 ),
                maxWidth: airVolumeMaxWidth * 0.9 // to account for the numberDisplay padding
              }
            } )
          ]
        } )
      ]
    } );

    const rightBottleContent = new Panel( bottleBox, DensityBuoyancyCommonConstants.PANEL_OPTIONS );

    const blockControls = new MaterialMassVolumeControlNode( model.block.materialProperty, model.block.massProperty, model.block.volumeProperty, _.sortBy( [
        Material.PYRITE,
        Material.STEEL,
        Material.SILVER,
        Material.TANTALUM,
        Material.GOLD,
        Material.PLATINUM
      ].concat( Material.SIMPLE_MASS_MATERIALS ),
      material => material.density ).concat( [
      // Adding custom/mystery Materials separately, so they aren't sorted by density
      model.block.materialProperty.customMaterial,
      Material.MATERIAL_V,
      Material.MATERIAL_W
    ] ), cubicMeters => model.block.updateSize( Cube.boundsFromVolume( cubicMeters ) ), this.popupLayer, true, {
      tandem: tandem.createTandem( 'blockControls' ),
      highDensityMaxMass: 215,
      supportHiddenMaterial: true
    } );

    model.block.materialProperty.link( material => {
      if ( material === Material.MATERIAL_V ) {
        model.block.volumeProperty.value = 0.006;
      }
      else if ( material === Material.MATERIAL_W ) {
        model.block.volumeProperty.value = 0.003;
      }
    } );

    const boatVolumeControlTandem = tandem.createTandem( 'boatVolumeNumberControl' );
    const boatVolumeRange = model.boat.maxVolumeDisplacedProperty.range.times( DensityBuoyancyCommonConstants.LITERS_IN_CUBIC_METER );
    const boatBox = new VBox( {
      spacing: DensityBuoyancyCommonConstants.SPACING_SMALL,
      align: 'left',
      children: [
        blockControls,
        new HSeparator(),
        // Convert cubic meters => liters
        new NumberControl( DensityBuoyancyCommonStrings.boatVolumeStringProperty, new UnitConversionProperty( model.boat.maxVolumeDisplacedProperty, {
          factor: DensityBuoyancyCommonConstants.LITERS_IN_CUBIC_METER
        } ), boatVolumeRange, combineOptions<NumberControlOptions>( {
          numberDisplayOptions: {
            valuePattern: DensityBuoyancyCommonConstants.VOLUME_PATTERN_STRING_PROPERTY,
            useRichText: true,
            textOptions: {
              font: DensityBuoyancyCommonConstants.READOUT_FONT,
              maxWidth: 120
            }
          }
        }, MaterialMassVolumeControlNode.getNumberControlOptions(), {
          sliderOptions: {
            thumbNode: new PrecisionSliderThumb( {
              tandem: boatVolumeControlTandem.createTandem( 'slider' ).createTandem( 'thumbNode' )
            } ),
            constrainValue: ( value: number ) => {
              return boatVolumeRange.constrainValue( Utils.roundToInterval( value, 0.1 ) );
            },
            phetioLinkedProperty: model.boat.maxVolumeDisplacedProperty,
            majorTickLength: 5,
            majorTicks: [ {
              value: boatVolumeRange.min,
              label: new Text( boatVolumeRange.min, { font: new PhetFont( 12 ), maxWidth: 50 } )
            }, {
              value: boatVolumeRange.max,
              label: new Text( boatVolumeRange.max, { font: new PhetFont( 12 ), maxWidth: 50 } )
            } ],
            accessibleName: DensityBuoyancyCommonStrings.boatVolumeStringProperty
          },
          tandem: boatVolumeControlTandem
        } ) )
      ]
    } );

    const rightBoatContent = new Panel( boatBox, DensityBuoyancyCommonConstants.PANEL_OPTIONS );

    const objectDensityAccordionBox = new DensityAccordionBox( DensityBuoyancyCommonStrings.objectDensityStringProperty, {
      contentWidthMax: boatBox.width,
      tandem: tandem.createTandem( 'objectDensityAccordionBox' )
    } );

    const percentSubmergedAccordionBox = new SubmergedAccordionBox( {
      readoutItems: [ {
        readoutItem: model.block
      } ],
      contentWidthMax: boatBox.width,
      tandem: tandem.createTandem( 'percentSubmergedAccordionBox' )
    } );

    const rightSideVBox = new VBox( {
      spacing: DensityBuoyancyCommonConstants.SPACING_SMALL,
      align: 'right',
      excludeInvisibleChildrenFromBounds: true,
      children: [
        rightBottleContent,
        rightBoatContent,
        objectDensityAccordionBox,
        percentSubmergedAccordionBox
      ]
    } );

    this.addChild( new AlignBox( rightSideVBox, {
      alignBoundsProperty: this.visibleBoundsProperty,
      xAlign: 'right',
      yAlign: 'top',
      margin: MARGIN
    } ) );

    // DerivedProperty doesn't need disposal, since everything here lives for the lifetime of the simulation
    this.rightBarrierViewPointPropertyProperty.value = new DerivedProperty( [ rightSideVBox.boundsProperty, this.visibleBoundsProperty ], ( boxBounds, visibleBounds ) => {

      // We might not have a box, see https://github.com/phetsims/density/issues/110
      return new Vector2( isFinite( boxBounds.left ) ? boxBounds.left : visibleBounds.right, visibleBounds.centerY );
    } );

    // This instance lives for the lifetime of the simulation, so we don't need to remove this listener
    model.applicationModeProperty.link( scene => {
      rightBottleContent.visible = scene === 'BOTTLE';
      rightBoatContent.visible = scene === 'BOAT';
      this.poolScaleHeightControl!.visible = scene === 'BOTTLE';
      if ( this.poolScaleHeightControl && !this.poolScaleHeightControl.visible ) {
        this.poolScaleHeightControl.interruptSubtreeInput();
      }
    } );

    const displayedMysteryMaterials = [
      Material.FLUID_E,
      Material.FLUID_F
    ];

    const invisibleMaterials = [ ...Material.BUOYANCY_FLUID_MYSTERY_MATERIALS ];
    displayedMysteryMaterials.forEach( displayed => arrayRemove( invisibleMaterials, displayed ) );


    model.applicationModeProperty.link( scene => {
<<<<<<< HEAD
      const materials = scene === 'BOTTLE' ? [
        model.bottle.materialInsideProperty,
        model.bottle.materialProperty
      ] : scene === 'BOAT' ? [
        model.block.materialProperty,
        model.boat.materialProperty
      ] : [];
=======
      const materials = scene === 'BOTTLE' ? [ model.bottle.materialInsideProperty, model.bottle.materialProperty ] :
                        scene === 'BOAT' ? [ model.block.materialProperty, model.boat.materialProperty ] : [];
>>>>>>> e341df78
      assert && assert( materials.length > 0, 'unsupported Scene', scene );
      objectDensityAccordionBox.setReadoutItems( materials.map( material => {
        return { readoutItem: material };
      } ) );
      const submergedObjects = [ {
        readoutItem: scene === 'BOTTLE' ? model.bottle : model.boat,
        readoutNameProperty: scene === 'BOTTLE' ? DensityBuoyancyCommonStrings.bottleStringProperty : DensityBuoyancyCommonStrings.boatStringProperty
      } ];
      percentSubmergedAccordionBox.setReadoutItems( submergedObjects );
    } );

    const displayOptionsPanel = new BuoyancyDisplayOptionsPanel( this.displayProperties, {
      tandem: tandem.createTandem( 'displayOptionsPanel' ),
      contentWidth: this.modelToViewPoint( new Vector3(
        this.model.poolBounds.left,
        this.model.poolBounds.top,
        this.model.poolBounds.front
      ) ).x - 2 * MARGIN
    } );

    this.addChild( new AlignBox( displayOptionsPanel, {
      alignBoundsProperty: this.visibleBoundsProperty,
      xAlign: 'left',
      yAlign: 'bottom',
      margin: MARGIN
    } ) );

    const applicationModeRadioButtonGroup = new RectangularRadioButtonGroup( model.applicationModeProperty, [ {
      value: 'BOTTLE',
      createNode: () => BuoyancyApplicationsScreenView.getBottleIcon(),
      tandemName: 'bottleRadioButton'
    }, {
      value: 'BOAT',
      createNode: () => BuoyancyApplicationsScreenView.getBoatIcon(),
      tandemName: 'boatRadioButton'
    } ], {
      orientation: 'horizontal',
      touchAreaXDilation: 6,
      touchAreaYDilation: 6,
      radioButtonOptions: {
        baseColor: DensityBuoyancyCommonColors.radioBackgroundColorProperty,
        xMargin: 10,
        yMargin: 10
      },
      tandem: tandem.createTandem( 'applicationModeRadioButtonGroup' )
    } );


    const fluidDensityPanel = new FluidDensityPanel( model, invisibleMaterials, this.popupLayer, tandem.createTandem( 'fluidDensityPanel' ) );

    this.addChild( new AlignBox( fluidDensityPanel, {
      alignBoundsProperty: this.visibleBoundsProperty,
      xAlign: 'center',
      yAlign: 'bottom',
      margin: MARGIN
    } ) );

    ManualConstraint.create( this, [ this.resetAllButton, applicationModeRadioButtonGroup ],
      ( resetAllButtonWrapper, bottleBoatSelectionNodeWrapper ) => {
        bottleBoatSelectionNodeWrapper.right = resetAllButtonWrapper.left - DensityBuoyancyCommonConstants.MARGIN;
        bottleBoatSelectionNodeWrapper.bottom = resetAllButtonWrapper.bottom;
      } );

    this.addChild( applicationModeRadioButtonGroup );

    this.addChild( this.popupLayer );

    // Layer for the focusable masses. Must be in the scene graph, so they can populate the pdom order
    const blockLayer = new Node( { pdomOrder: [] } );
    this.addChild( blockLayer );
    const bottleBoatLayer = new Node( { pdomOrder: [] } );
    this.addChild( bottleBoatLayer );

    this.resetEmitter.addListener( () => {
      percentSubmergedAccordionBox.reset();
      objectDensityAccordionBox.reset();
    } );

    // The focus order is described in https://github.com/phetsims/density-buoyancy-common/issues/121
    this.pdomPlayAreaNode.pdomOrder = [

      blockLayer,
      bottleBoatLayer,

      rightBoatContent,
      rightBottleContent,

      resetBoatButton,
      fluidDensityPanel,
      this.poolScaleHeightControl
    ];

    const massViewAdded = ( massView: MassView ) => {
      if ( massView.mass === model.bottle || massView.mass === model.boat ) {
        bottleBoatLayer.pdomOrder = [ ...bottleBoatLayer.pdomOrder!, massView.focusablePath ];

        // nothing to do for removal since disposal of the node will remove it from the pdom order
      }
      else if ( massView.mass === model.block ) {
        blockLayer.pdomOrder = [ ...blockLayer.pdomOrder!, massView.focusablePath ];

        // nothing to do for removal since disposal of the node will remove it from the pdom order
      }
    };
    this.massViews.addItemAddedListener( massViewAdded );
    this.massViews.forEach( massViewAdded );

    this.pdomControlAreaNode.pdomOrder = [
      displayOptionsPanel,
      objectDensityAccordionBox,
      percentSubmergedAccordionBox,
      applicationModeRadioButtonGroup,
      this.resetAllButton
    ];

    const fluidGeometry = new THREE.BufferGeometry();
    const fluidPositionArray = DensityBuoyancyScreenView.createFluidVertexArray();
    fluidGeometry.addAttribute( 'position', new THREE.BufferAttribute( fluidPositionArray, 3 ) );
    fluidGeometry.addAttribute( 'normal', new THREE.BufferAttribute( DensityBuoyancyScreenView.createFluidNormalArray(), 3 ) );

    // boolean for optimization, to prevent zeroing out the remainder of the array if we have already done so
    let wasFilled = false;

    // This instance lives for the lifetime of the simulation, so we don't need to remove this listener
    model.pool.fluidYInterpolatedProperty.link( y => {
      wasFilled = this.fillFluidGeometry( y, fluidPositionArray, fluidGeometry, wasFilled );
    } );
  }

  protected override getMassViewFromMass( mass: Mass ): MassView {
    if ( mass instanceof Bottle ) {
      return new BottleView( mass, this, this.displayProperties );
    }
    else if ( mass instanceof Boat ) {
      return new BoatView( mass, this, this.model.pool.fluidYInterpolatedProperty, this.displayProperties );
    }
    else {
      return super.getMassViewFromMass( mass );
    }
  }

  public override step( dt: number ): void {
    super.step( dt );

    this.positionResetSceneButton();
  }

  protected override createDebugView(): DebugView {
    return new ApplicationsDebugView( this.model, this.layoutBounds );
  }

  protected override getMinClosestEntry( entries: PointedAtMassView[] ): PointedAtMassView | undefined {
    return _.minBy( entries, entry => {
      return entry.massView.mass instanceof Boat ? Number.POSITIVE_INFINITY : entry.t;
    } );
  }

  protected override fillFluidGeometry( y: number, fluidPositionArray: Float32Array, fluidGeometry: THREE.BufferGeometry, wasFilled: boolean ): boolean {
    const boat = this.model.boat;
    const hasVisibleBoat = boat && boat.visibleProperty.value;
    wasFilled = BoatDesign.fillFluidVertexArray(
      y,
      hasVisibleBoat ? boat.matrix.translation.x : 0,
      hasVisibleBoat ? y - boat.matrix.translation.y : 0,
      hasVisibleBoat ? boat.maxVolumeDisplacedProperty.value / 0.001 : 0,
      this.model.poolBounds, fluidPositionArray, wasFilled );
    fluidGeometry.attributes.position.needsUpdate = true;
    fluidGeometry.computeBoundingSphere();

    return wasFilled;
  }

  private static getBoatIcon(): Node {
    const boatIcon = DensityBuoyancyScreenView.getThreeIcon( boat_icon_png, () => {
      return DensityBuoyancyScreenView.getAngledIcon( 6, new Vector3( -0.03, 0, 0 ), scene => {

        const topBoatClipPlane: THREE.Plane = new THREE.Plane( new THREE.Vector3( 0, 1, 0 ), 0 );
        const bottomBoatClipPlane: THREE.Plane = new THREE.Plane( new THREE.Vector3( 0, -1, 0 ), 0 );
        const topPoolClipPlane: THREE.Plane = new THREE.Plane( new THREE.Vector3( 0, 1, 0 ), 0 );
        const bottomPoolClipPlane: THREE.Plane = new THREE.Plane( new THREE.Vector3( 0, -1, 0 ), 0 );

        scene.add( BoatView.getBoatDrawingData( topBoatClipPlane, bottomBoatClipPlane, topPoolClipPlane, bottomPoolClipPlane ).group );
      }, null );
    } );
    boatIcon.setScaleMagnitude( ICON_SCALE );
    return boatIcon;
  }

  private static getBottleIcon(): Node {
    const bottle = DensityBuoyancyScreenView.getThreeIcon( bottle_icon_png, () => {
      return DensityBuoyancyScreenView.getAngledIcon( 3.4, new Vector3( -0.02, 0, 0 ), scene => {
        scene.add( BottleView.getBottleDrawingData().group );
      }, null );
    } );
    bottle.setScaleMagnitude( ICON_SCALE );
    return bottle;
  }

  public static getBuoyancyApplicationsIcon(): Node {

    return DensityBuoyancyScreenView.getAngledIcon( 5.5, new Vector3( 0, 0, 0 ), scene => {

      const primaryGeometry = Bottle.getPrimaryGeometry();

      const bottleGroup = new THREE.Group();

      const frontBottomMaterial = new THREE.MeshPhongMaterial( {
        color: Material.OIL.colorProperty!.value.toHexString(),
        opacity: 0.8,
        transparent: true,
        side: THREE.FrontSide
      } );
      const frontBottom = new THREE.Mesh( primaryGeometry, frontBottomMaterial );
      frontBottom.renderOrder = -1;
      bottleGroup.add( frontBottom );

      const cap = new THREE.Mesh( Bottle.getCapGeometry(), new THREE.MeshPhongMaterial( {
        color: 0xFF3333,
        side: THREE.DoubleSide
      } ) );
      bottleGroup.add( cap );

      bottleGroup.scale.multiplyScalar( 0.5 );
      bottleGroup.position.add( new THREE.Vector3( 0.01, 0, 0.05 ) );

      scene.add( bottleGroup );

      scene.add( new FluidIconMesh() );
    } );
  }
}

densityBuoyancyCommon.register( 'BuoyancyApplicationsScreenView', BuoyancyApplicationsScreenView );<|MERGE_RESOLUTION|>--- conflicted
+++ resolved
@@ -346,18 +346,8 @@
 
 
     model.applicationModeProperty.link( scene => {
-<<<<<<< HEAD
-      const materials = scene === 'BOTTLE' ? [
-        model.bottle.materialInsideProperty,
-        model.bottle.materialProperty
-      ] : scene === 'BOAT' ? [
-        model.block.materialProperty,
-        model.boat.materialProperty
-      ] : [];
-=======
       const materials = scene === 'BOTTLE' ? [ model.bottle.materialInsideProperty, model.bottle.materialProperty ] :
                         scene === 'BOAT' ? [ model.block.materialProperty, model.boat.materialProperty ] : [];
->>>>>>> e341df78
       assert && assert( materials.length > 0, 'unsupported Scene', scene );
       objectDensityAccordionBox.setReadoutItems( materials.map( material => {
         return { readoutItem: material };
