--- conflicted
+++ resolved
@@ -44,11 +44,7 @@
 
   public readonly intersectionGroup: THREE.Group;
 
-<<<<<<< HEAD
-  constructor( engine: PhysicsEngine, blockWidthProperty: IReadOnlyProperty<number>, liquidMaterialProperty: IProperty<Material>, providedConfig: BoatOptions ) {
-=======
-  public constructor( engine: PhysicsEngine, blockWidthProperty: IReadOnlyProperty<number>, liquidMaterialProperty: IProperty<Material>, config: BoatOptions ) {
->>>>>>> 7d282e25
+  public constructor( engine: PhysicsEngine, blockWidthProperty: IReadOnlyProperty<number>, liquidMaterialProperty: IProperty<Material>, providedConfig: BoatOptions ) {
 
     const displacementVolumeProperty = new NumberProperty( 0.01 );
 
