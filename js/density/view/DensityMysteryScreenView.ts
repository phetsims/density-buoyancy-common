// Copyright 2020-2022, University of Colorado Boulder

/**
 * The main view for the Mystery screen of the Density simulation.
 *
 * @author Jonathan Olson <jonathan.olson@colorado.edu>
 */

import RefreshButton from '../../../../scenery-phet/js/buttons/RefreshButton.js';
import { AlignPropertyBox, Text, VBox } from '../../../../scenery/js/imports.js';
import AccordionBox, { AccordionBoxOptions } from '../../../../sun/js/AccordionBox.js';
import Panel, { PanelOptions } from '../../../../sun/js/Panel.js';
import VerticalAquaRadioButtonGroup from '../../../../sun/js/VerticalAquaRadioButtonGroup.js';
import DensityBuoyancyCommonConstants from '../../common/DensityBuoyancyCommonConstants.js';
import DensityBuoyancyScreenView, { DensityBuoyancyScreenViewOptions } from '../../common/view/DensityBuoyancyScreenView.js';
import densityBuoyancyCommon from '../../densityBuoyancyCommon.js';
import densityBuoyancyCommonStrings from '../../densityBuoyancyCommonStrings.js';
import DensityMysteryModel, { BlockSet } from '../model/DensityMysteryModel.js';
import DensityTableNode from './DensityTableNode.js';
import { combineOptions } from '../../../../phet-core/js/optionize.js';

// constants
const blockSetStringMap = {
  [ BlockSet.SET_1.name ]: densityBuoyancyCommonStrings.blockSet.set1,
  [ BlockSet.SET_2.name ]: densityBuoyancyCommonStrings.blockSet.set2,
  [ BlockSet.SET_3.name ]: densityBuoyancyCommonStrings.blockSet.set3,
  [ BlockSet.RANDOM.name ]: densityBuoyancyCommonStrings.blockSet.random
};
const MARGIN = DensityBuoyancyCommonConstants.MARGIN;

export default class DensityMysteryScreenView extends DensityBuoyancyScreenView<DensityMysteryModel> {
<<<<<<< HEAD
  constructor( model: DensityMysteryModel, options: DensityBuoyancyScreenViewOptions ) {
=======
  public constructor( model: DensityMysteryModel, options: DensityBuoyancyModelOptions ) {
>>>>>>> 7d282e25

    const tandem = options.tandem;

    super( model, combineOptions<DensityBuoyancyScreenViewOptions>( {
      cameraLookAt: DensityBuoyancyCommonConstants.DENSITY_CAMERA_LOOK_AT
    }, options ) );

    const densityTableAccordionBox = new AccordionBox( new DensityTableNode(), combineOptions<AccordionBoxOptions>( {
      titleNode: new Text( densityBuoyancyCommonStrings.densityTable, {
        font: DensityBuoyancyCommonConstants.TITLE_FONT,
        maxWidth: 200
      } ),
      expandedProperty: model.densityTableExpandedProperty,
      tandem: tandem.createTandem( 'densityTableAccordionBox' )
    }, DensityBuoyancyCommonConstants.ACCORDION_BOX_OPTIONS ) );

    this.addChild( new AlignPropertyBox( densityTableAccordionBox, this.visibleBoundsProperty, {
      xAlign: 'center',
      yAlign: 'top',
      margin: MARGIN
    } ) );

    const blockSetTandemMap = {
      [ BlockSet.SET_1.name ]: 'set1',
      [ BlockSet.SET_2.name ]: 'set2',
      [ BlockSet.SET_3.name ]: 'set3',
      [ BlockSet.RANDOM.name ]: 'random'
    };

    const blocksPanelTandem = tandem.createTandem( 'blocksPanel' );
    const blocksRadioButtonGroupTandem = blocksPanelTandem.createTandem( 'blocksRadioButtonGroup' );

    const blocksRadioButtonGroup = new VerticalAquaRadioButtonGroup( model.blockSetProperty, BlockSet.enumeration.values.map( blockSet => {
      const tandemName = `${blockSetTandemMap[ blockSet.name ]}RadioButton`;
      const tandem = blocksRadioButtonGroupTandem.createTandem( tandemName );
      return {
        node: new Text( blockSetStringMap[ blockSet.name ], {
          font: DensityBuoyancyCommonConstants.RADIO_BUTTON_FONT,
          maxWidth: 65,
          tandem: tandem.createTandem( 'label' )
        } ),
        value: blockSet,
        tandemName: tandemName
      };
    } ), {
      align: 'left',
      spacing: 8,
      tandem: blocksRadioButtonGroupTandem
    } );
    const randomBlocksRefreshButton = new RefreshButton( {
      listener: () => {
        this.interruptSubtreeInput();
        model.regenerate( BlockSet.RANDOM );
      },
      iconHeight: 20,
      tandem: blocksPanelTandem.createTandem( 'randomBlocksRefreshButton' )
    } );
    const blockSetContent = new VBox( {
      spacing: 10
    } );

    // Include the refresh button when in random blockSet.
    // This instance lives for the lifetime of the simulation, so we don't need to remove this listener
    model.blockSetProperty.link( blockSet => {
      blockSetContent.children = blockSet === BlockSet.RANDOM ? [
        blocksRadioButtonGroup,
        randomBlocksRefreshButton
      ] : [
        blocksRadioButtonGroup
      ];
    } );

    const blockSetPanel = new Panel( new VBox( {
      children: [
        new Text( densityBuoyancyCommonStrings.blocks, {
          font: DensityBuoyancyCommonConstants.TITLE_FONT,
          maxWidth: 85
        } ),
        blockSetContent
      ],
      spacing: 10,
      align: 'left'
    } ), combineOptions<PanelOptions>( {
      tandem: blocksPanelTandem
    }, DensityBuoyancyCommonConstants.PANEL_OPTIONS ) );

    this.addChild( new AlignPropertyBox( blockSetPanel, this.visibleBoundsProperty, {
      xAlign: 'right',
      yAlign: 'top',
      margin: MARGIN
    } ) );

    this.addChild( this.popupLayer );
  }
}

densityBuoyancyCommon.register( 'DensityMysteryScreenView', DensityMysteryScreenView );<|MERGE_RESOLUTION|>--- conflicted
+++ resolved
@@ -29,11 +29,7 @@
 const MARGIN = DensityBuoyancyCommonConstants.MARGIN;
 
 export default class DensityMysteryScreenView extends DensityBuoyancyScreenView<DensityMysteryModel> {
-<<<<<<< HEAD
-  constructor( model: DensityMysteryModel, options: DensityBuoyancyScreenViewOptions ) {
-=======
-  public constructor( model: DensityMysteryModel, options: DensityBuoyancyModelOptions ) {
->>>>>>> 7d282e25
+  public constructor( model: DensityMysteryModel, options: DensityBuoyancyScreenViewOptions ) {
 
     const tandem = options.tandem;
 
