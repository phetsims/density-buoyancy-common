// Copyright 2019-2022, University of Colorado Boulder

/**
 * The main view for the Intro screen of the Density simulation.
 *
 * @author Jonathan Olson <jonathan.olson@colorado.edu>
 */

import DerivedProperty from '../../../../axon/js/DerivedProperty.js';
import Vector2 from '../../../../dot/js/Vector2.js';
import { AlignPropertyBox, Node, Text } from '../../../../scenery/js/imports.js';
import AccordionBox, { AccordionBoxOptions } from '../../../../sun/js/AccordionBox.js';
import DensityBuoyancyCommonConstants from '../../common/DensityBuoyancyCommonConstants.js';
import PrimarySecondaryControlsNode from '../../common/view/PrimarySecondaryControlsNode.js';
import SecondaryMassScreenView from '../../common/view/SecondaryMassScreenView.js';
import densityBuoyancyCommon from '../../densityBuoyancyCommon.js';
import densityBuoyancyCommonStrings from '../../densityBuoyancyCommonStrings.js';
import DensityReadoutNode from './DensityReadoutNode.js';
import DensityIntroModel from '../model/DensityIntroModel.js';
import { DensityBuoyancyScreenViewOptions } from '../../common/view/DensityBuoyancyScreenView.js';
import { combineOptions } from '../../../../phet-core/js/optionize.js';

// constants
const MARGIN = DensityBuoyancyCommonConstants.MARGIN;

export default class DensityIntroScreenView extends SecondaryMassScreenView<DensityIntroModel> {

  protected rightBox: Node;

<<<<<<< HEAD
  constructor( model: DensityIntroModel, options: DensityBuoyancyScreenViewOptions ) {
=======
  public constructor( model: DensityIntroModel, options: DensityBuoyancyModelOptions ) {
>>>>>>> 7d282e25

    const tandem = options.tandem;

    super( model, combineOptions<DensityBuoyancyScreenViewOptions>( {
      cameraLookAt: DensityBuoyancyCommonConstants.DENSITY_CAMERA_LOOK_AT
    }, options ) );

    this.rightBox = new PrimarySecondaryControlsNode(
      model.primaryMass,
      model.secondaryMass,
      this.popupLayer,
      { tandem: tandem }
    );

    const accordionTandem = tandem.createTandem( 'densityAccordionBox' );
    const densityAccordionBox = new AccordionBox( new DensityReadoutNode(
      // DerivedProperty doesn't need disposal, since everything here lives for the lifetime of the simulation
      new DerivedProperty( [ model.primaryMass.materialProperty ], material => material.density ),
      new DerivedProperty( [ model.secondaryMass.materialProperty ], material => material.density ),
      model.secondaryMass.visibleProperty,
      {
        tandem: accordionTandem.createTandem( 'densityReadout' ),
        visiblePropertyOptions: {
          phetioReadOnly: true
        }
      }
    ), combineOptions<AccordionBoxOptions>( {
      titleNode: new Text( densityBuoyancyCommonStrings.densityReadout, {
        font: DensityBuoyancyCommonConstants.TITLE_FONT,
        maxWidth: 200,
        visiblePropertyOptions: {
          phetioReadOnly: true
        }
      } ),
      expandedProperty: model.densityExpandedProperty,
      buttonAlign: 'left' as const,
      tandem: accordionTandem
    }, DensityBuoyancyCommonConstants.ACCORDION_BOX_OPTIONS ) );

    this.addChild( new AlignPropertyBox( densityAccordionBox, this.visibleBoundsProperty, {
      xAlign: 'center',
      yAlign: 'top',
      margin: MARGIN
    } ) );

    this.addChild( new AlignPropertyBox( this.rightBox, this.visibleBoundsProperty, {
      xAlign: 'right',
      yAlign: 'top',
      margin: MARGIN
    } ) );

    // DerivedProperty doesn't need disposal, since everything here lives for the lifetime of the simulation
    this.rightBarrierViewPointProperty.value = new DerivedProperty( [ this.rightBox.boundsProperty, this.visibleBoundsProperty ], ( boxBounds, visibleBounds ) => {
      // We might not have a box, see https://github.com/phetsims/density/issues/110
      return new Vector2( isFinite( boxBounds.left ) ? boxBounds.left : visibleBounds.right, visibleBounds.centerY );
    } );

    this.addSecondMassControl( model.modeProperty );

    this.addChild( this.popupLayer );
  }
}

densityBuoyancyCommon.register( 'DensityIntroScreenView', DensityIntroScreenView );<|MERGE_RESOLUTION|>--- conflicted
+++ resolved
@@ -27,11 +27,7 @@
 
   protected rightBox: Node;
 
-<<<<<<< HEAD
-  constructor( model: DensityIntroModel, options: DensityBuoyancyScreenViewOptions ) {
-=======
-  public constructor( model: DensityIntroModel, options: DensityBuoyancyModelOptions ) {
->>>>>>> 7d282e25
+  public constructor( model: DensityIntroModel, options: DensityBuoyancyScreenViewOptions ) {
 
     const tandem = options.tandem;
 
