// Copyright 2021-2022, University of Colorado Boulder

/**
 * A cuboid with the same dimension in all directions (allows adjusting volume on the fly)
 *
 * @author Jonathan Olson <jonathan.olson@colorado.edu>
 */

import Bounds3 from '../../../../dot/js/Bounds3.js';
import StrictOmit from '../../../../phet-core/js/types/StrictOmit.js';
import Matrix3 from '../../../../dot/js/Matrix3.js';
import densityBuoyancyCommon from '../../densityBuoyancyCommon.js';
import Cuboid, { CuboidOptions } from './Cuboid.js';
import PhysicsEngine from './PhysicsEngine.js';
import optionize, { combineOptions } from '../../../../phet-core/js/optionize.js';
import Material from './Material.js';
import Vector2 from '../../../../dot/js/Vector2.js';

type SelfOptions = {
  adjustMassWithVolume?: boolean;
};

export type CubeOptions = SelfOptions & CuboidOptions;

export default class Cube extends Cuboid {
  public constructor( engine: PhysicsEngine, volume: number, providedConfig: CubeOptions ) {

    let config = optionize<CubeOptions, SelfOptions, CuboidOptions>()( {
      adjustMassWithVolume: false,

      volumePropertyOptions: {
        phetioReadOnly: false
      }
    }, providedConfig );

    if ( config.adjustMassWithVolume ) {
      config = combineOptions<typeof config>( {
        massPropertyOptions: {
          phetioReadOnly: false
        }
      }, config );
    }

    super( engine, Cube.boundsFromVolume( volume ), config );

    // Hook volumeProperty to adjust the size
    this.volumeProperty.lazyLink( volume => {
      if ( !this.volumeLock ) {
        this.updateSize( Cube.boundsFromVolume( volume ) );
      }
    } );

    if ( config.adjustMassWithVolume ) {
      // Hook massProperty to adjust the size
      this.massProperty.lazyLink( mass => {
        if ( !this.massLock ) {
          this.updateSize( Cube.boundsFromVolume( mass / this.materialProperty.value.density ) );
        }
      } );
    }
  }

  /**
   * Returns the Bounds3 for a Cube that would be used for a specific volume (cubical).
   */
  public static boundsFromVolume( volume: number ): Bounds3 {
    const halfSideLength = Math.pow( volume, 1 / 3 ) / 2;
    return new Bounds3(
      -halfSideLength,
      -halfSideLength,
      -halfSideLength,
      halfSideLength,
      halfSideLength,
      halfSideLength
    );
  }

  /**
   * Creates a Cube with a defined volume
   */
<<<<<<< HEAD
  static createWithVolume( engine: PhysicsEngine, material: Material, position: Vector2, volume: number, options?: StrictOmit<CubeOptions, 'matrix' | 'material'> ): Cube {
    return new Cube( engine, volume, combineOptions<CubeOptions>( {
=======
  public static createWithVolume( engine: PhysicsEngine, material: Material, position: Vector2, volume: number, options?: StrictOmit<CubeOptions, 'matrix' | 'material'> ): Cube {
    return new Cube( engine, volume, merge( {
>>>>>>> 7d282e25
      matrix: Matrix3.translation( position.x, position.y ),
      material: material
    }, options ) );
  }

  /**
   * Creates a Cube with a defined volume
   */
  public static createWithMass( engine: PhysicsEngine, material: Material, position: Vector2, mass: number, options?: StrictOmit<CubeOptions, 'matrix' | 'material'> ): Cube {
    return Cube.createWithVolume( engine, material, position, mass / material.density, options );
  }
}

densityBuoyancyCommon.register( 'Cube', Cube );<|MERGE_RESOLUTION|>--- conflicted
+++ resolved
@@ -78,13 +78,8 @@
   /**
    * Creates a Cube with a defined volume
    */
-<<<<<<< HEAD
-  static createWithVolume( engine: PhysicsEngine, material: Material, position: Vector2, volume: number, options?: StrictOmit<CubeOptions, 'matrix' | 'material'> ): Cube {
+  public static createWithVolume( engine: PhysicsEngine, material: Material, position: Vector2, volume: number, options?: StrictOmit<CubeOptions, 'matrix' | 'material'> ): Cube {
     return new Cube( engine, volume, combineOptions<CubeOptions>( {
-=======
-  public static createWithVolume( engine: PhysicsEngine, material: Material, position: Vector2, volume: number, options?: StrictOmit<CubeOptions, 'matrix' | 'material'> ): Cube {
-    return new Cube( engine, volume, merge( {
->>>>>>> 7d282e25
       matrix: Matrix3.translation( position.x, position.y ),
       material: material
     }, options ) );
