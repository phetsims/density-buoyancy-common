// Copyright 2019-2022, University of Colorado Boulder

/**
 * The main view for the Compare screen of the Density simulation.
 *
 * @author Jonathan Olson <jonathan.olson@colorado.edu>
 */

import DerivedProperty from '../../../../axon/js/DerivedProperty.js';
import UnitConversionProperty from '../../../../axon/js/UnitConversionProperty.js';
import Vector3 from '../../../../dot/js/Vector3.js';
import { AlignPropertyBox, Node, PhetioControlledVisibilityProperty, Text, VBox } from '../../../../scenery/js/imports.js';
import Panel, { PanelOptions } from '../../../../sun/js/Panel.js';
import VerticalAquaRadioButtonGroup from '../../../../sun/js/VerticalAquaRadioButtonGroup.js';
import DensityBuoyancyCommonConstants from '../../common/DensityBuoyancyCommonConstants.js';
import DensityBuoyancyScreenView, { DensityBuoyancyScreenViewOptions } from '../../common/view/DensityBuoyancyScreenView.js';
import densityBuoyancyCommon from '../../densityBuoyancyCommon.js';
import densityBuoyancyCommonStrings from '../../densityBuoyancyCommonStrings.js';
import DensityCompareModel, { BlockSet } from '../model/DensityCompareModel.js';
import ComparisonNumberControl from './ComparisonNumberControl.js';
import Bounds2 from '../../../../dot/js/Bounds2.js';
import { combineOptions } from '../../../../phet-core/js/optionize.js';

// constants
const blockSetStringMap = {
  [ BlockSet.SAME_MASS.name ]: densityBuoyancyCommonStrings.blockSet.sameMass,
  [ BlockSet.SAME_VOLUME.name ]: densityBuoyancyCommonStrings.blockSet.sameVolume,
  [ BlockSet.SAME_DENSITY.name ]: densityBuoyancyCommonStrings.blockSet.sameDensity
};
const MARGIN = DensityBuoyancyCommonConstants.MARGIN;

export default class DensityCompareScreenView extends DensityBuoyancyScreenView<DensityCompareModel> {

  private positionPanel: () => void;

<<<<<<< HEAD
  constructor( model: DensityCompareModel, options: DensityBuoyancyScreenViewOptions ) {
=======
  public constructor( model: DensityCompareModel, options: DensityBuoyancyModelOptions ) {
>>>>>>> 7d282e25

    const tandem = options.tandem;

    super( model, combineOptions<DensityBuoyancyScreenViewOptions>( {
      cameraLookAt: DensityBuoyancyCommonConstants.DENSITY_CAMERA_LOOK_AT
    }, options ) );

    const blockSetTandemMap = {
      [ BlockSet.SAME_MASS.name ]: 'sameMass',
      [ BlockSet.SAME_VOLUME.name ]: 'sameVolume',
      [ BlockSet.SAME_DENSITY.name ]: 'sameDensity'
    };

    const blocksPanelTandem = tandem.createTandem( 'blocksPanel' );
    const blocksRadioButtonGroupTandem = blocksPanelTandem.createTandem( 'blocksRadioButtonGroup' );
    const blocksPanel = new Panel( new VBox( {
      children: [
        new Text( densityBuoyancyCommonStrings.blocks, {
          font: DensityBuoyancyCommonConstants.TITLE_FONT,
          maxWidth: 160
        } ),
        new VerticalAquaRadioButtonGroup( model.blockSetProperty, BlockSet.enumeration.values.map( blockSet => {
          const tandemName = `${blockSetTandemMap[ blockSet.name ]}RadioButton`;
          const tandem = blocksRadioButtonGroupTandem.createTandem( tandemName );
          return {
            node: new Text( blockSetStringMap[ blockSet.name ], {
              font: DensityBuoyancyCommonConstants.RADIO_BUTTON_FONT,
              maxWidth: 160,
              tandem: tandem.createTandem( 'label' )
            } ),
            value: blockSet,
            tandemName: tandemName
          };
        } ), {
          align: 'left',
          spacing: 8,
          tandem: blocksRadioButtonGroupTandem
        } )
      ],
      spacing: 10,
      align: 'left'
    } ), combineOptions<PanelOptions>( {
      tandem: blocksPanelTandem
    }, DensityBuoyancyCommonConstants.PANEL_OPTIONS ) );

    this.addChild( new AlignPropertyBox( blocksPanel, this.visibleBoundsProperty, {
      xAlign: 'right',
      yAlign: 'top',
      margin: MARGIN
    } ) );

    // For unit conversion, cubic meters => liters
    const volumeProperty = new UnitConversionProperty( model.volumeProperty, {
      factor: 1000
    } ).asRanged();

    // For unit conversion, kg/cubic meter => kg/liter
    const densityProperty = new UnitConversionProperty( model.densityProperty, {
      factor: 1 / 1000
    } ).asRanged();

    const massNumberControlTandem = tandem.createTandem( 'massNumberControl' );
    const massNumberControl = new ComparisonNumberControl(
      model.massProperty,
      densityBuoyancyCommonStrings.mass,
      densityBuoyancyCommonStrings.kilogramsPattern,
      'kilograms',
      {
        tandem: massNumberControlTandem,
        visibleProperty: new PhetioControlledVisibilityProperty( [ model.blockSetProperty ], blockSet => blockSet === BlockSet.SAME_MASS, {
          nodeTandem: massNumberControlTandem
        } ),
        sliderOptions: {
          phetioLinkedProperty: model.massProperty
        }
      }
    );

    const volumeNumberControlTandem = tandem.createTandem( 'volumeNumberControl' );
    const volumeNumberControl = new ComparisonNumberControl(
      volumeProperty,
      densityBuoyancyCommonStrings.volume,
      densityBuoyancyCommonStrings.litersPattern,
      'liters',
      {
        tandem: volumeNumberControlTandem,
        visibleProperty: new PhetioControlledVisibilityProperty( [ model.blockSetProperty ], blockSet => blockSet === BlockSet.SAME_VOLUME, {
          nodeTandem: volumeNumberControlTandem
        } ),
        sliderOptions: {
          phetioLinkedProperty: model.volumeProperty
        }
      }
    );

    const densityNumberControlTandem = tandem.createTandem( 'densityNumberControl' );
    const densityNumberControl = new ComparisonNumberControl(
      densityProperty,
      densityBuoyancyCommonStrings.density,
      densityBuoyancyCommonStrings.kilogramsPerLiterPattern,
      'value',
      {
        tandem: densityNumberControlTandem,
        visibleProperty: new PhetioControlledVisibilityProperty( [ model.blockSetProperty ], blockSet => blockSet === BlockSet.SAME_DENSITY, {
          nodeTandem: densityNumberControlTandem
        } ),
        sliderOptions: {
          phetioLinkedProperty: model.densityProperty
        }
      }
    );

    const numberControlPanel = new Panel( new Node( {
      children: [
        massNumberControl,
        volumeNumberControl,
        densityNumberControl
      ],
      excludeInvisibleChildrenFromBounds: true
    } ), combineOptions<PanelOptions>( {
      visibleProperty: DerivedProperty.or( [ massNumberControl.visibleProperty, volumeNumberControl.visibleProperty, densityNumberControl.visibleProperty ] )
    }, DensityBuoyancyCommonConstants.PANEL_OPTIONS ) );
    this.addChild( numberControlPanel );

    this.positionPanel = () => {
      // We should be MARGIN below where the edge of the ground exists
      const groundFrontPoint = this.modelToViewPoint( new Vector3( 0, 0, model.groundBounds.maxZ ) );
      numberControlPanel.top = groundFrontPoint.y + MARGIN;
      numberControlPanel.right = this.visibleBoundsProperty.value.maxX - 10;
    };

    this.positionPanel();
    // This instance lives for the lifetime of the simulation, so we don't need to remove these listeners
    this.transformEmitter.addListener( this.positionPanel );
    this.visibleBoundsProperty.lazyLink( this.positionPanel );

    this.addChild( this.popupLayer );
  }

  public override layout( viewBounds: Bounds2 ): void {
    super.layout( viewBounds );

    // If the simulation was not able to load for WebGL, bail out
    if ( !this.sceneNode ) {
      return;
    }

    this.positionPanel();
  }
}

densityBuoyancyCommon.register( 'DensityCompareScreenView', DensityCompareScreenView );<|MERGE_RESOLUTION|>--- conflicted
+++ resolved
@@ -33,11 +33,7 @@
 
   private positionPanel: () => void;
 
-<<<<<<< HEAD
-  constructor( model: DensityCompareModel, options: DensityBuoyancyScreenViewOptions ) {
-=======
-  public constructor( model: DensityCompareModel, options: DensityBuoyancyModelOptions ) {
->>>>>>> 7d282e25
+  public constructor( model: DensityCompareModel, options: DensityBuoyancyScreenViewOptions ) {
 
     const tandem = options.tandem;
 
