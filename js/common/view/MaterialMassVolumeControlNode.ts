--- conflicted
+++ resolved
@@ -59,11 +59,7 @@
 
 export default class MaterialMassVolumeControlNode extends VBox {
 
-<<<<<<< HEAD
-  constructor( materialProperty: Property<Material>, massProperty: ReadOnlyProperty<number>, volumeProperty: Property<number>, materials: Material[], setVolume: ( volume: number ) => void, listParent: Node, providedOptions?: MaterialMassVolumeControlNodeOptions ) {
-=======
-  public constructor( materialProperty: Property<Material>, massProperty: IReadOnlyProperty<number>, volumeProperty: Property<number>, materials: Material[], setVolume: ( volume: number ) => void, listParent: Node, providedOptions?: MaterialMassVolumeControlNodeOptions ) {
->>>>>>> 7d282e25
+  public constructor( materialProperty: Property<Material>, massProperty: ReadOnlyProperty<number>, volumeProperty: Property<number>, materials: Material[], setVolume: ( volume: number ) => void, listParent: Node, providedOptions?: MaterialMassVolumeControlNodeOptions ) {
 
     const options = optionize<MaterialMassVolumeControlNodeOptions, SelfOptions, VBoxOptions>()( {
       labelNode: null,
